/************************************************************
 * <bsn.cl fy=2013 v=epl>
 * 
 *        Copyright 2013, 2014 Big Switch Networks, Inc.       
 * 
 * Licensed under the Eclipse Public License, Version 1.0 (the
 * "License"); you may not use this file except in compliance
 * with the License. You may obtain a copy of the License at
 * 
 *        http://www.eclipse.org/legal/epl-v10.html
 * 
 * Unless required by applicable law or agreed to in writing,
 * software distributed under the License is distributed on an
 * "AS IS" BASIS, WITHOUT WARRANTIES OR CONDITIONS OF ANY KIND,
 * either express or implied. See the License for the specific
 * language governing permissions and limitations under the
 * License.
 * 
 * </bsn.cl>
 ************************************************************
 *
 *
 *
 ***********************************************************/

#include <dlfcn.h>
#include <stdio.h>


#include <sys/stat.h>
#include <sys/types.h>

#include "orc/load_driver.h"
#include "orc/orc_logger.h"
#include "orc/options.h"


int locate_driver(orc_options_t * options, char * filename, int len);

#ifndef ORC_STATIC_DRIVER
static void * Driver_Symbols_Handle;
#else
<<<<<<< HEAD
extern orc_driver_t DRIVER_HOOKS;
=======
    /* prototypes for all of the ORC BRCM functions - for static linking for debugging */
     int brcm_init_driver(struct orc_options_s * options, int argc, char * argv[]);
     int brcm_discover_ports(port_t * ports[], int * num);
     int discover_ports(port_t * ports[], int * num);
     int brcm_start_rx(port_t * ports[], int num_ports);
     int brcm_stop_rx(void);
     int brcm_tx_pkt(port_t *port, u8 *pkt, unsigned int len);
     int brcm_raw_port_enable(port_t * port);
     int brcm_raw_port_disable(port_t * port);
     int brcm_add_l3_v4_interface( port_t *port, u8 hw_mac[6], int mtu, u32 ipv4_addr, l3_intf_id_t *l3_intf_id);
     int brcm_update_l3_v4_interface( port_t *port, u8 hw_mac[6], int mtu, u32 ipv4_addr, l3_intf_id_t l3_intf_id); 
     int brcm_del_l3_interface(port_t * port, l3_intf_id_t l3_intf_id);
     int brcm_add_l3_v4_next_hop( port_t * port,                         l3_intf_id_t l3_intf_id,    u8 next_hop_hw_mac[6], l3_next_hop_id_t * l3_next_hop_id);
     int brcm_del_l3_next_hop(l3_next_hop_id_t l3_next_hop_id);
     int brcm_add_l3_v4_route( u32 ip_dst, u32 netmask, l3_next_hop_id_t l3_next_hop_id);
     int brcm_del_l3_v4_route( u32 ip_dst, u32 netmask, l3_next_hop_id_t l3_next_hop_id);
     void brcm_log_debug_info();
>>>>>>> ef91f99c
#endif

orc_driver_t * load_driver(orc_options_t * options)
{
#ifndef ORC_STATIC_DRIVER
    void * sym;
    char filename[BUFLEN];
    if (!locate_driver(options, filename, BUFLEN))
            return NULL;

    Driver_Symbols_Handle = dlopen(filename, RTLD_NOW | RTLD_GLOBAL);
    if (Driver_Symbols_Handle == NULL) {
        orc_err(" Could not open Module %s -- %s\n",
                        filename, dlerror());
        return NULL;
    }

    sym = dlsym(Driver_Symbols_Handle, DRIVER_HOOK);

    if (sym == NULL) {
        orc_err(" Module %s contains no symbol '%s' -- %s\n",
                        filename, DRIVER_HOOK, dlerror());
        return NULL;
    }

    return (orc_driver_t *) sym;
#else
    orc_log("Using statically linked driver -- ignoring dynamic\n");
<<<<<<< HEAD
    return &DRIVER_HOOKS;    /* can only have one defined at a time */
=======


    static orc_driver_t driver;
    driver.init_driver = brcm_init_driver,
    driver.discover_ports = brcm_discover_ports;
    driver.tx_pkt = brcm_tx_pkt;
    driver.start_rx = brcm_start_rx;
    driver.stop_rx = brcm_stop_rx;
    driver.raw_port_enable = brcm_raw_port_enable;
    driver.add_l3_v4_interface = brcm_add_l3_v4_interface;
    driver.del_l3_interface = brcm_del_l3_interface;
    driver.add_l3_v4_next_hop = brcm_add_l3_v4_next_hop;
    driver.del_l3_next_hop = brcm_del_l3_next_hop;
    driver.add_l3_v4_route    = brcm_add_l3_v4_route;
    driver.del_l3_v4_route    = brcm_del_l3_v4_route;
    driver.log_debug_info = brcm_log_debug_info;
    return &driver;    /* can only have one defined at a time */
>>>>>>> ef91f99c
#endif
}



int locate_driver(orc_options_t * options, char * filename, int len) {
    int i;
    struct stat sbuf;
    for (i=0; i < options->num_driver_paths; i++)
    {
        snprintf(filename, len, "%s/%s",
                        options->driver_paths[i],
                        options->driver);
        orc_debug("Looking for driver at: %s\n", filename);
        if (!stat(filename, &sbuf) && S_ISREG(sbuf.st_mode))
        {
            orc_log("Found driver at: %s\n", filename);
            return 1;
        }
    }
    orc_err("Failed to find driver '%s' in search path\n", options->driver);
    return 0;
}<|MERGE_RESOLUTION|>--- conflicted
+++ resolved
@@ -40,9 +40,6 @@
 #ifndef ORC_STATIC_DRIVER
 static void * Driver_Symbols_Handle;
 #else
-<<<<<<< HEAD
-extern orc_driver_t DRIVER_HOOKS;
-=======
     /* prototypes for all of the ORC BRCM functions - for static linking for debugging */
      int brcm_init_driver(struct orc_options_s * options, int argc, char * argv[]);
      int brcm_discover_ports(port_t * ports[], int * num);
@@ -60,7 +57,6 @@
      int brcm_add_l3_v4_route( u32 ip_dst, u32 netmask, l3_next_hop_id_t l3_next_hop_id);
      int brcm_del_l3_v4_route( u32 ip_dst, u32 netmask, l3_next_hop_id_t l3_next_hop_id);
      void brcm_log_debug_info();
->>>>>>> ef91f99c
 #endif
 
 orc_driver_t * load_driver(orc_options_t * options)
@@ -89,9 +85,6 @@
     return (orc_driver_t *) sym;
 #else
     orc_log("Using statically linked driver -- ignoring dynamic\n");
-<<<<<<< HEAD
-    return &DRIVER_HOOKS;    /* can only have one defined at a time */
-=======
 
 
     static orc_driver_t driver;
@@ -109,7 +102,6 @@
     driver.del_l3_v4_route    = brcm_del_l3_v4_route;
     driver.log_debug_info = brcm_log_debug_info;
     return &driver;    /* can only have one defined at a time */
->>>>>>> ef91f99c
 #endif
 }
 
